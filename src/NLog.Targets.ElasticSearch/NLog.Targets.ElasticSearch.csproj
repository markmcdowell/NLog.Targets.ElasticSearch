--- conflicted
+++ resolved
@@ -18,10 +18,7 @@
     <PackageReference Include="Elasticsearch.Net" Version="7.0.0-alpha2" />
     <PackageReference Include="Newtonsoft.Json" Version="12.0.1" />
     <PackageReference Include="NLog" Version="4.6.4" />
-<<<<<<< HEAD
     <PackageReference Include="Microsoft.Extensions.Configuration.Json" Version="2.2.0" />
-=======
->>>>>>> 9c73c15e
   </ItemGroup>
 
-</Project>
+</Project>